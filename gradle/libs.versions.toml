--- conflicted
+++ resolved
@@ -4,13 +4,8 @@
 serialization = "1.3.2"
 ktorio = "2.0.0-beta-1"
 composejb = "1.0.1"
-<<<<<<< HEAD
 kotlinjs_ext = "1.0.1-pre.306-kotlin-1.6.10"
-ksp = "1.6.10-1.0.2"
-=======
-kotlinjs_ext = "1.0.1-pre.276-kotlin-1.6.0"
 ksp = "1.6.10-1.0.4"
->>>>>>> 215b28a8
 atomicfu = "0.17.0"
 kover = "0.5.0"
 datetime = "0.3.2"
