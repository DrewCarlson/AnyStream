--- conflicted
+++ resolved
@@ -3,13 +3,8 @@
 coroutines = "1.6.4"
 serialization = "1.4.1"
 ktorio = "2.2.2"
-<<<<<<< HEAD
-composejb = "1.2.2"
+composejb = "1.3.0"
 kotlinjs_ext = "1.0.1-pre.491"
-=======
-composejb = "1.3.0"
-kotlinjs_ext = "1.0.1-pre.479"
->>>>>>> 9daec248
 ksp = "1.7.20-1.0.8"
 atomicfu = "0.18.5"
 kover = "0.6.1"
